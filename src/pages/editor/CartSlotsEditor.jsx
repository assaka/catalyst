/**
 * Clean CartSlotsEditor - Error-free version based on Cart.jsx
 * - Resizing and dragging with minimal complexity
 * - Click to open EditorSidebar
 * - Maintainable structure
 */

import React, { useState, useCallback, useEffect, useRef, useMemo } from "react";
import { useStoreSelection } from "@/contexts/StoreSelectionContext";
import { Button } from "@/components/ui/button";
import { Card, CardContent } from '@/components/ui/card';
import { Input } from '@/components/ui/input';
import { ResizeWrapper } from '@/components/ui/resize-element-wrapper';
import { 
  Save, 
  Settings, 
  Eye, 
  EyeOff, 
  ShoppingCart,
  Package,
  Loader2,
  Tag,
  Plus,
  Minus,
  Trash2,
  Move,
  Layers,
  Copy,
  ChevronDown,
  ChevronRight
} from "lucide-react";
import EditorSidebar from "@/components/editor/slot/EditorSidebar";
import { cartConfig } from "@/components/editor/slot/configs/cart-config";
import CmsBlockRenderer from '@/components/storefront/CmsBlockRenderer';
import slotConfigurationService from '@/services/slotConfigurationService';

// Hierarchical Slot System Types
export const SlotTypes = {
  CONTAINER: 'container',    // Can contain other slots
  TEXT: 'text',              // Text content
  BUTTON: 'button',          // Button element
  IMAGE: 'image',            // Image element
  INPUT: 'input',            // Input field
  GRID: 'grid',              // Grid layout container
  FLEX: 'flex',              // Flex layout container
};

// Create hierarchical slot
export const createHierarchicalSlot = (id, type = SlotTypes.TEXT, config = {}) => {
  return {
    id,
    type,
    content: config.content || '',
    className: config.className || '',
    styles: config.styles || {},
    
    // Hierarchical properties
    parentId: config.parentId || null,
    children: config.children || [],
    
    // Layout properties for containers
    layout: config.layout || (type === SlotTypes.GRID ? 'grid' : type === SlotTypes.FLEX ? 'flex' : 'block'),
    gridCols: config.gridCols || 12,  // For grid containers
    gap: config.gap || 2,              // Gap between children
    
    // Relative sizing
    colSpan: config.colSpan || 12,     // Relative to parent's grid
    rowSpan: config.rowSpan || 1,      // For grid layouts
    
    // Constraints
    allowedChildren: config.allowedChildren || Object.values(SlotTypes), // Which types can be nested
    maxDepth: config.maxDepth || 5,    // Maximum nesting depth
    minChildren: config.minChildren || 0,
    maxChildren: config.maxChildren || null,
    
    // Metadata
    locked: config.locked || false,     // Prevent modifications
    collapsed: config.collapsed || false, // For UI tree view
    metadata: config.metadata || {}
  };
};

// Convert existing flat slots to hierarchical structure
export const convertToHierarchical = (flatSlots = {}, microSlots = {}) => {
  const hierarchicalSlots = {};
  
  // Create containers for grouped slots based on naming patterns
  const groups = {};
  Object.keys(flatSlots).forEach(slotId => {
    const parts = slotId.split('.');
    if (parts.length > 1) {
      const groupName = parts[0];
      if (!groups[groupName]) {
        groups[groupName] = [];
      }
      groups[groupName].push(slotId);
    } else {
      // Root level slots
      const slot = flatSlots[slotId];
      let slotType = SlotTypes.TEXT;
      
      if (slotId.includes('button') || slot.content?.includes('<button')) {
        slotType = SlotTypes.BUTTON;
      } else if (slotId.includes('input') || slot.content?.includes('<input')) {
        slotType = SlotTypes.INPUT;
      } else if (slotId.includes('image') || slot.content?.includes('<img')) {
        slotType = SlotTypes.IMAGE;
      }
      
      hierarchicalSlots[slotId] = createHierarchicalSlot(slotId, slotType, {
        content: slot.content || '',
        className: slot.className || '',
        styles: slot.styles || {},
        colSpan: microSlots[slotId]?.col || 12
      });
    }
  });
  
  // Create group containers
  Object.entries(groups).forEach(([groupName, slotIds]) => {
    const containerId = `${groupName}_container`;
    let containerType = SlotTypes.CONTAINER;
    
    if (groupName === 'coupon' || groupName === 'orderSummary') {
      containerType = SlotTypes.GRID;
    } else if (groupName === 'header' || groupName === 'footer') {
      containerType = SlotTypes.FLEX;
    }
    
    hierarchicalSlots[containerId] = createHierarchicalSlot(containerId, containerType, {
      className: `${groupName}-container`,
      children: slotIds,
      colSpan: 12
    });
    
    // Convert child slots
    slotIds.forEach(slotId => {
      const slot = flatSlots[slotId];
      let slotType = SlotTypes.TEXT;
      
      if (slotId.includes('button') || slot.content?.includes('<button')) {
        slotType = SlotTypes.BUTTON;
      } else if (slotId.includes('input') || slot.content?.includes('<input')) {
        slotType = SlotTypes.INPUT;
      } else if (slotId.includes('image') || slot.content?.includes('<img')) {
        slotType = SlotTypes.IMAGE;
      }
      
      hierarchicalSlots[slotId] = createHierarchicalSlot(slotId, slotType, {
        content: slot.content || '',
        className: slot.className || '',
        styles: slot.styles || {},
        parentId: containerId,
        colSpan: microSlots[slotId]?.col || 12
      });
    });
  });
  
  return hierarchicalSlots;
};

// Modern resize handle for horizontal (grid column) or vertical (height) resizing
const GridResizeHandle = ({ onResize, currentValue, maxValue = 12, minValue = 1, direction = 'horizontal' }) => {
  const [isDragging, setIsDragging] = useState(false);
  const [isHovered, setIsHovered] = useState(false);
  const isDraggingRef = useRef(false);
  const startXRef = useRef(0);
  const startYRef = useRef(0);
  const startValueRef = useRef(currentValue);

  const handleMouseDown = useCallback((e) => {
    e.preventDefault();
    e.stopPropagation();
    setIsDragging(true);
    isDraggingRef.current = true;
    startXRef.current = e.clientX;
    startYRef.current = e.clientY;
    startValueRef.current = currentValue;
    
    console.log(`🎯 Starting ${direction} resize:`, { currentValue, startX: e.clientX, startY: e.clientY });
    
    document.addEventListener('mousemove', handleMouseMove);
    document.addEventListener('mouseup', handleMouseUp);
  }, [currentValue, direction]);

  const handleMouseMove = useCallback((e) => {
    if (!isDraggingRef.current) return;
    
    const startX = startXRef.current;
    const startY = startYRef.current;
    const startValue = startValueRef.current;
    
    if (direction === 'horizontal') {
      const deltaX = e.clientX - startX;
      const sensitivity = 30; // pixels per col-span unit
      const colSpanDelta = Math.round(deltaX / sensitivity);
      const newColSpan = Math.max(minValue, Math.min(maxValue, startValue + colSpanDelta));
      
      console.log(`🖱️ Horizontal resize:`, { deltaX, colSpanDelta, startValue, newColSpan, currentValue });
      
      if (newColSpan !== currentValue) {
        onResize(newColSpan);
      }
    } else if (direction === 'vertical') {
      const deltaY = e.clientY - startY;
      const heightDelta = Math.round(deltaY / 2); // 2px increments for smoother resize
      const newHeight = Math.max(20, startValue + heightDelta); // Minimum 20px height
      
      console.log(`🖱️ Vertical resize:`, { deltaY, heightDelta, startValue, newHeight });
      
      // Always call onResize for height changes since we want smooth updates
      onResize(newHeight);
    }
  }, [currentValue, maxValue, minValue, onResize, direction]);

  const handleMouseUp = useCallback(() => {
    console.log('🛑 Mouse up - ending drag');
    setIsDragging(false);
    isDraggingRef.current = false;
    document.removeEventListener('mousemove', handleMouseMove);
    document.removeEventListener('mouseup', handleMouseUp);
  }, [handleMouseMove]);

  useEffect(() => {
    return () => {
      document.removeEventListener('mousemove', handleMouseMove);
      document.removeEventListener('mouseup', handleMouseUp);
    };
  }, [handleMouseMove, handleMouseUp]);

  const isHorizontal = direction === 'horizontal';
  const cursorClass = isHorizontal ? 'cursor-col-resize' : 'cursor-row-resize';
  const positionClass = isHorizontal 
    ? '-right-1 top-1/2 -translate-y-1/2 w-2 h-8' 
    : '-bottom-1 left-1/2 -translate-x-1/2 h-2 w-8';

  return (
    <div
      className={`absolute ${positionClass} ${cursorClass} transition-all duration-200 ${
        isHovered || isDragging 
          ? 'opacity-100' 
          : 'opacity-0 group-hover:opacity-70'
      }`}
      onMouseDown={handleMouseDown}
      onMouseEnter={() => setIsHovered(true)}
      onMouseLeave={() => setIsHovered(false)}
      style={{ zIndex: 9999 }}
      title={`Resize ${direction}ly ${isHorizontal ? `(${currentValue}/${maxValue})` : `(${currentValue}px)`}`}
    >
      {/* Modern subtle handle */}
      <div className={`w-full h-full rounded-md flex ${isHorizontal ? 'flex-col' : 'flex-row'} items-center justify-center gap-0.5 transition-all duration-200 ${
        isDragging 
          ? 'bg-blue-500 shadow-lg scale-110' 
          : isHovered 
            ? 'bg-blue-400 shadow-md' 
            : 'bg-gray-300'
      }`}>
        {/* Three subtle lines for grip */}
        <div className={`${isHorizontal ? 'w-3 h-0.5' : 'w-0.5 h-3'} bg-white rounded-full opacity-70`}></div>
        <div className={`${isHorizontal ? 'w-3 h-0.5' : 'w-0.5 h-3'} bg-white rounded-full opacity-70`}></div>
        <div className={`${isHorizontal ? 'w-3 h-0.5' : 'w-0.5 h-3'} bg-white rounded-full opacity-70`}></div>
      </div>
      
      {/* Subtle indicator when dragging */}
      {isDragging && (
        <div className={`absolute ${isHorizontal ? '-top-6 left-1/2 -translate-x-1/2' : '-left-10 top-1/2 -translate-y-1/2'} bg-gray-800 text-white text-xs px-2 py-1 rounded shadow-lg whitespace-nowrap`}>
          {isHorizontal ? `${currentValue}/${maxValue}` : `${currentValue}px`}
        </div>
      )}
    </div>
  );
};

// Grid column wrapper with resize handle
const GridColumn = ({ 
  colSpan = 12, 
  rowSpan = 1,
  height,
  slotId, 
<<<<<<< HEAD
  onGridResize, 
  onSlotHeightResize,
=======
  onGridResize,
  onHeightResize,
  currentHeight = 'auto',
>>>>>>> ffa7889c
  mode = 'edit', 
  parentClassName = '',  // For grid alignment classes
  className = '',        // For element classes (backward compatibility)
  children 
}) => {
  const showHorizontalHandle = onGridResize && mode === 'edit' && colSpan;
<<<<<<< HEAD
  const showVerticalHandle = onSlotHeightResize && mode === 'edit';
=======
  const showVerticalHandle = onHeightResize && mode === 'edit';
>>>>>>> ffa7889c
  
  // Generate the col-span class dynamically to ensure Tailwind includes it
  const getColSpanClass = (span) => {
    const classes = {
      1: 'col-span-1', 2: 'col-span-2', 3: 'col-span-3', 4: 'col-span-4',
      5: 'col-span-5', 6: 'col-span-6', 7: 'col-span-7', 8: 'col-span-8',
      9: 'col-span-9', 10: 'col-span-10', 11: 'col-span-11', 12: 'col-span-12'
    };
    return classes[span] || 'col-span-12';
  };

  // Generate the row-span class dynamically to ensure Tailwind includes it
  const getRowSpanClass = (span) => {
    const classes = {
      1: 'row-span-1', 2: 'row-span-2', 3: 'row-span-3', 4: 'row-span-4',
      5: 'row-span-5', 6: 'row-span-6', 7: 'row-span-7', 8: 'row-span-8',
      9: 'row-span-9', 10: 'row-span-10', 11: 'row-span-11', 12: 'row-span-12'
    };
    return classes[span] || 'row-span-1';
  };
  
  const colSpanClass = getColSpanClass(colSpan);
  const rowSpanClass = getRowSpanClass(rowSpan);
  
  // Debug logging
<<<<<<< HEAD
  console.log(`GridColumn ${slotId}:`, { colSpan, rowSpan, colSpanClass, rowSpanClass, showHorizontalHandle, showVerticalHandle });
=======
  console.log(`GridColumn ${slotId}:`, { colSpan, colSpanClass, showHorizontalHandle, showVerticalHandle });
>>>>>>> ffa7889c
  
  return (
    <div 
      className={`group ${colSpanClass} ${rowSpanClass} ${mode === 'edit' ? 'border border-dashed border-gray-300 rounded-md p-2' : ''} ${parentClassName} ${className} relative`}
      data-grid-slot-id={slotId}
      data-col-span={colSpan}
<<<<<<< HEAD
      data-row-span={rowSpan}
      style={{ 
        backgroundColor: mode === 'edit' ? 'rgba(59, 130, 246, 0.05)' : 'transparent',
        height: height ? `${height}px` : undefined
=======
      style={{ 
        backgroundColor: mode === 'edit' ? 'rgba(59, 130, 246, 0.05)' : 'transparent',
        height: currentHeight !== 'auto' ? `${currentHeight}px` : 'auto'
>>>>>>> ffa7889c
      }}
    >
      {mode === 'edit' && (
        <div className="absolute top-0 left-0 text-xs bg-blue-500 text-white px-1 rounded">
          {slotId}: {colSpan}×{rowSpan}
        </div>
      )}
      {children}
<<<<<<< HEAD
      {/* Horizontal grid resize handle on the column itself */}
=======
      
      {/* Horizontal grid resize handle */}
>>>>>>> ffa7889c
      {showHorizontalHandle && (
        <GridResizeHandle
          onResize={(newColSpan) => onGridResize(slotId, newColSpan)}
          currentValue={colSpan}
          maxValue={12}
          minValue={1}
          direction="horizontal"
        />
      )}
<<<<<<< HEAD
      {/* Vertical grid resize handle for slot height */}
      {showVerticalHandle && (
        <GridResizeHandle
          onResize={(newHeight) => onSlotHeightResize(slotId, newHeight)}
          currentValue={height || 80}
          maxValue={1000}
          minValue={40}
=======
      
      {/* Vertical grid height resize handle */}
      {showVerticalHandle && (
        <GridResizeHandle
          onResize={(newHeight) => onHeightResize(slotId, newHeight)}
          currentValue={typeof currentHeight === 'number' ? currentHeight : 60}
          maxValue={400}
          minValue={30}
>>>>>>> ffa7889c
          direction="vertical"
        />
      )}
    </div>
  );
};

// Enhanced editable element with drag and element resize capabilities  
const EditableElement = ({ 
  slotId, 
  children, 
  className, 
  style, 
  onClick, 
  canResize = false,
  onHeightResize,
  draggable = false, 
  mode = 'edit'
}) => {
  const handleClick = useCallback((e) => {
    // Don't handle clicks in preview mode
    if (mode === 'preview') return;
    
    e.stopPropagation();
    if (onClick) {
      onClick(slotId, e.currentTarget);
    }
  }, [slotId, onClick, mode]);

  const content = (
    <div
      className={`group ${mode === 'edit' ? 'cursor-pointer hover:outline hover:outline-1 hover:outline-blue-400 hover:outline-offset-1 relative' : 'relative'} ${draggable && mode === 'edit' ? 'cursor-move' : ''} transition-all ${className || ''}`}
      style={mode === 'edit' ? {
        border: '1px dotted rgba(200, 200, 200, 0.1)',
        borderRadius: '4px',
        minHeight: '20px',
        padding: '4px',
        ...style
      } : style}
      onClick={handleClick}
      data-slot-id={slotId}
      data-editable={mode === 'edit'}
      draggable={draggable && mode === 'edit'}
    >
      {children}
      
      {/* Vertical resize handle for element height */}
      {canResize && onHeightResize && mode === 'edit' && (
        <GridResizeHandle
          direction="vertical"
          onResize={(newHeight) => onHeightResize(slotId, newHeight)}
          currentValue={parseInt(style?.minHeight) || 50}
          maxValue={500}
          minValue={20}
        />
      )}
    </div>
  );

  // Show resize wrapper only in edit mode when canResize is true
  if (canResize && mode === 'edit') {
    return (
      <ResizeWrapper
        minWidth={100}
        minHeight={40}
        maxWidth={600}
        maxHeight={400}
      >
        {content}
      </ResizeWrapper>
    );
  }

  return content;
};

// Main CartSlotsEditor component - mirrors Cart.jsx structure exactly
const CartSlotsEditor = ({ 
  mode = 'preview', 
  onSave,
  viewMode: propViewMode = 'empty'
}) => {
  const { selectedStore } = useStoreSelection();
  
  // State management
  const [cartLayoutConfig, setCartLayoutConfig] = useState(null);
  const [viewMode, setViewMode] = useState(propViewMode);
  const [selectedElement, setSelectedElement] = useState(null);
  const [isSidebarVisible, setIsSidebarVisible] = useState(false);
  const [saveStatus, setSaveStatus] = useState('');
  const [isLoading, setIsLoading] = useState(true);

  // Initialize configuration from cart-config.js
  useEffect(() => {
    const initializeConfig = async () => {
      setIsLoading(true);
      try {
        // Start with cart config as the single source of truth
        const initialConfig = {
          page_name: cartConfig.page_name,
          slot_type: cartConfig.slot_type,
          microSlots: { ...cartConfig.microSlots },
          slots: { ...cartConfig.slots },
          metadata: {
            ...cartConfig.metadata,
            created: new Date().toISOString(),
            lastModified: new Date().toISOString()
          }
        };

        // Load DRAFT configuration for editing using versioning API
        if (selectedStore?.id && onSave) {
          try {
            const response = await slotConfigurationService.getDraftConfiguration(selectedStore.id, 'cart');
            
            if (response.success && response.data?.configuration) {
              const config = response.data.configuration;
              
              // Handle both old format (config.slots[slotId]) and new format (config[slotId])
              if (config.slots) {
                // Old format: config.slots[slotId]
                initialConfig.slots = { 
                  ...initialConfig.slots, 
                  ...config.slots 
                };
                console.log('📦 Loaded DRAFT cart configuration (old format):', config.slots);
              } else {
                // New format: config[slotId] directly
                // Convert flat structure to slots structure for editor
                const convertedSlots = {};
                Object.keys(config).forEach(key => {
                  if (key !== 'metadata' && typeof config[key] === 'object' && config[key].content !== undefined) {
                    convertedSlots[key] = config[key];
                  }
                });
                
                initialConfig.slots = { 
                  ...initialConfig.slots, 
                  ...convertedSlots 
                };
                console.log('📦 Loaded DRAFT cart configuration (new format):', convertedSlots);
              }
              
              // IMPORTANT: Also merge microSlots from saved configuration
              if (config.microSlots) {
                initialConfig.microSlots = {
                  ...initialConfig.microSlots,
                  ...config.microSlots
                };
                console.log('📏 Loaded DRAFT microSlots:', config.microSlots);
              }
            } else {
              console.log('📝 No draft configuration found, using cart-config.js defaults');
            }
          } catch (error) {
            console.warn('❌ Failed to load draft configuration:', error);
            console.log('Using cart-config.js defaults');
          }
        }

        setCartLayoutConfig(initialConfig);
      } finally {
        setIsLoading(false);
      }
    };

    initializeConfig();
  }, [selectedStore?.id, onSave]);

  // Save configuration to database
  const saveConfiguration = useCallback(async (configToSave = cartLayoutConfig) => {
    if (!configToSave || !selectedStore?.id || !onSave) return;

    setSaveStatus('saving');
    try {
      await onSave(configToSave);
      setSaveStatus('saved');
      setTimeout(() => setSaveStatus(''), 3000);
    } catch (error) {
      console.error('Save failed:', error);
      setSaveStatus('error');
      setTimeout(() => setSaveStatus(''), 5000);
    }
  }, [cartLayoutConfig, selectedStore?.id, onSave]);

  // Helper functions - match Cart.jsx exactly
  const getSlotStyling = useCallback((slotId) => {
    const slotConfig = cartLayoutConfig?.slots?.[slotId];
    return {
      elementClasses: slotConfig?.className || '',
      elementStyles: slotConfig?.styles || {}
    };
  }, [cartLayoutConfig]);

  const getMicroSlotStyling = useCallback((microSlotId) => {
    const slotConfig = cartLayoutConfig?.slots?.[microSlotId];
    return {
      elementClasses: slotConfig?.className || '',
      elementStyles: slotConfig?.styles || {}
    };
  }, [cartLayoutConfig]);

  const getSlotPositioning = useCallback((slotId) => {
    const slotConfig = cartLayoutConfig?.slots?.[slotId];
    const className = slotConfig?.className || '';
    
    // Separate alignment classes (for parent/grid) from other classes (for element)
    const classes = className.split(' ').filter(Boolean);
    const alignmentClasses = classes.filter(cls => 
      cls.startsWith('text-left') || cls.startsWith('text-center') || cls.startsWith('text-right')
    );
    const elementClasses = classes.filter(cls => 
      !cls.startsWith('text-left') && !cls.startsWith('text-center') && !cls.startsWith('text-right')
    );
    
    return {
      parentClassName: alignmentClasses.join(' '),  // For grid alignment classes
      className: elementClasses.join(' '),          // For element classes  
      elementStyles: slotConfig?.styles || {}
    };
  }, [cartLayoutConfig]);

  // Handle element selection for EditorSidebar
  const handleElementClick = useCallback((slotId, element) => {
    setSelectedElement(element);
    setIsSidebarVisible(true);
  }, []);

  // Handle text changes from EditorSidebar
  const handleTextChange = useCallback((slotId, newText) => {
    setCartLayoutConfig(prevConfig => {
      const updatedConfig = {
        ...prevConfig,
        slots: {
          ...prevConfig?.slots,
          [slotId]: {
            ...prevConfig?.slots?.[slotId],
            content: newText,
            metadata: {
              ...prevConfig?.slots?.[slotId]?.metadata,
              lastModified: new Date().toISOString()
            }
          }
        }
      };

      // Auto-save with debounce
      setTimeout(() => saveConfiguration(updatedConfig), 1000);
      return updatedConfig;
    });
  }, [saveConfiguration]);

  // Handle class changes from EditorSidebar
  const handleClassChange = useCallback((slotId, className, styles) => {
    setCartLayoutConfig(prevConfig => {
      const updatedConfig = {
        ...prevConfig,
        slots: {
          ...prevConfig?.slots,
          [slotId]: {
            ...prevConfig?.slots?.[slotId],
            className: className,
            styles: styles || prevConfig?.slots?.[slotId]?.styles || {},
            metadata: {
              ...prevConfig?.slots?.[slotId]?.metadata,
              lastModified: new Date().toISOString()
            }
          }
        }
      };

      // Auto-save
      setTimeout(() => saveConfiguration(updatedConfig), 500);
      return updatedConfig;
    });
  }, [saveConfiguration]);

  // Debounced save ref
  const saveTimeoutRef = useRef(null);
  
  // Cleanup timeout on unmount
  useEffect(() => {
    return () => {
      if (saveTimeoutRef.current) {
        clearTimeout(saveTimeoutRef.current);
      }
    };
  }, []);

  // Handle grid resize changes
  const handleGridResize = useCallback((slotId, newColSpan) => {
    console.log('🔄 handleGridResize called:', { slotId, newColSpan });
    
    setCartLayoutConfig(prevConfig => {
      console.log('📊 Previous microSlots:', prevConfig?.microSlots);
      console.log('📊 Previous slot config:', prevConfig?.microSlots?.[slotId]);
      
      const updatedConfig = {
        ...prevConfig,
        microSlots: {
          ...prevConfig?.microSlots,
          [slotId]: {
            ...prevConfig?.microSlots?.[slotId],
            col: newColSpan
          }
        }
      };

      console.log('✅ Updated microSlots:', updatedConfig.microSlots);
      console.log('✅ New slot config:', updatedConfig.microSlots[slotId]);

      // Debounced auto-save - clear previous timeout and set new one
      if (saveTimeoutRef.current) {
        clearTimeout(saveTimeoutRef.current);
      }
      saveTimeoutRef.current = setTimeout(() => {
        console.log('💾 Saving configuration after resize...');
        saveConfiguration(updatedConfig);
      }, 1000); // Wait 1 second after resize stops

      return updatedConfig;
    });
  }, [saveConfiguration]);

  // Handle slot container height resize changes (for GridColumn)
  const handleSlotHeightResize = useCallback((slotId, newHeight) => {
    console.log('📐 handleSlotHeightResize called:', { slotId, newHeight });
    
    setCartLayoutConfig(prevConfig => {
      // Calculate row span based on height (rough approximation: 40px per row)
      const estimatedRowSpan = Math.max(1, Math.round(newHeight / 40));
      
      console.log(`📏 Height ${newHeight}px ≈ ${estimatedRowSpan} row spans`);
      
      const updatedConfig = {
        ...prevConfig,
        microSlots: {
          ...prevConfig?.microSlots,
          [slotId]: {
            ...prevConfig?.microSlots?.[slotId],
            height: newHeight,
            row: estimatedRowSpan // Add row span for CSS Grid
          }
        }
      };

      console.log('✅ Updated slot with height and row span:', updatedConfig.microSlots[slotId]);

      // Debounced auto-save - clear previous timeout and set new one
      if (saveTimeoutRef.current) {
        clearTimeout(saveTimeoutRef.current);
      }
      saveTimeoutRef.current = setTimeout(() => {
        console.log('💾 Saving configuration after slot height resize...');
        saveConfiguration(updatedConfig);
      }, 1000); // Wait 1 second after resize stops

      return updatedConfig;
    });
  }, [saveConfiguration]);

  // Handle element height resize changes  
  const handleHeightResize = useCallback((slotId, newHeight) => {
    console.log('📏 handleHeightResize called:', { slotId, newHeight });
    
    setCartLayoutConfig(prevConfig => {
      const updatedConfig = {
        ...prevConfig,
        slots: {
          ...prevConfig?.slots,
          [slotId]: {
            ...prevConfig?.slots?.[slotId],
            styles: {
              ...prevConfig?.slots?.[slotId]?.styles,
              minHeight: `${newHeight}px`
            }
          }
        }
      };

      // Debounced auto-save
      if (saveTimeoutRef.current) {
        clearTimeout(saveTimeoutRef.current);
      }
      saveTimeoutRef.current = setTimeout(() => {
        console.log('💾 Saving configuration after height resize...');
        saveConfiguration(updatedConfig);
      }, 1000);

      return updatedConfig;
    });
  }, [saveConfiguration]);

  // Handle slot container height resize changes (for GridColumn)
  const handleSlotHeightResize = useCallback((slotId, newHeight) => {
    console.log('📐 handleSlotHeightResize called:', { slotId, newHeight });
    
    setCartLayoutConfig(prevConfig => {
      const updatedConfig = {
        ...prevConfig,
        microSlots: {
          ...prevConfig?.microSlots,
          [slotId]: {
            ...prevConfig?.microSlots?.[slotId],
            height: newHeight
          }
        }
      };

      // Debounced auto-save
      if (saveTimeoutRef.current) {
        clearTimeout(saveTimeoutRef.current);
      }
      saveTimeoutRef.current = setTimeout(() => {
        console.log('💾 Saving configuration after slot height resize...');
        saveConfiguration(updatedConfig);
      }, 1000);

      return updatedConfig;
    });
  }, [saveConfiguration]);

  if (isLoading) {
    return (
      <div className="min-h-screen bg-gray-50 flex items-center justify-center">
        <div className="flex items-center gap-2 text-gray-600">
          <Loader2 className="w-6 h-6 animate-spin" />
          Loading cart editor...
        </div>
      </div>
    );
  }

  // Main render - Clean and maintainable
  return (
    <div className={`min-h-screen bg-gray-50 ${
      isSidebarVisible ? 'grid grid-cols-[1fr_320px]' : 'block'
    }`}>
      {/* Main Editor Area */}
      <div className="flex flex-col">
        {/* Editor Header */}
        <div className="bg-white border-b px-6 py-4">
          <div className="flex items-center justify-between">
            {/* View Mode Selector - matches Cart.jsx logic */}
            <div className="flex bg-gray-100 rounded-lg p-1">
              <button
                onClick={() => setViewMode('empty')}
                className={`px-3 py-1.5 rounded-md text-sm font-medium transition-all ${
                  viewMode === 'empty'
                    ? 'bg-white text-gray-900 shadow-sm'
                    : 'text-gray-600 hover:text-gray-900 hover:bg-gray-200'
                }`}
              >
                <ShoppingCart className="w-4 h-4 inline mr-1.5" />
                Empty Cart
              </button>
              <button
                onClick={() => setViewMode('withProducts')}
                className={`px-3 py-1.5 rounded-md text-sm font-medium transition-all ${
                  viewMode === 'withProducts'
                    ? 'bg-white text-gray-900 shadow-sm'
                    : 'text-gray-600 hover:text-gray-900 hover:bg-gray-200'
                }`}
              >
                <Package className="w-4 h-4 inline mr-1.5" />
                With Products
              </button>
            </div>

            {/* Only show controls in edit mode */}
            {mode === 'edit' && (
              <div className="flex items-center gap-2">
                {/* Save Status */}
                {saveStatus && (
                  <div className={`flex items-center gap-2 text-sm ${
                    saveStatus === 'saving' ? 'text-blue-600' : 
                    saveStatus === 'saved' ? 'text-green-600' : 
                    'text-red-600'
                  }`}>
                    {saveStatus === 'saving' && <Loader2 className="w-4 h-4 animate-spin" />}
                    {saveStatus === 'saved' && '✓ Saved'}
                    {saveStatus === 'error' && '✗ Save Failed'}
                  </div>
                )}

                <Button onClick={() => saveConfiguration()} disabled={saveStatus === 'saving'} variant="outline" size="sm">
                  <Save className="w-4 h-4 mr-2" />
                  Save
                </Button>

                <Button onClick={() => setIsSidebarVisible(!isSidebarVisible)} variant="outline" size="sm">
                  <Settings className="w-4 h-4 mr-2" />
                  {isSidebarVisible ? <EyeOff className="w-4 h-4" /> : <Eye className="w-4 h-4" />}
                </Button>
              </div>
            )}
          </div>
        </div>

        {/* Cart Layout - EXACT COPY of Cart.jsx structure */}
        <div 
          className="bg-gray-50 cart-page"
          style={{ backgroundColor: '#f9fafb' }}
        >
          <div className="max-w-7xl mx-auto px-4 sm:px-6 lg:px-8 py-12">
            
            {/* Header Section with Grid Layout */}
            <div className="header-section mb-8">
              <div className="grid grid-cols-12 gap-2 auto-rows-min">
                {cartLayoutConfig?.slots && Object.keys(cartLayoutConfig.slots)
                  .filter(slotId => slotId.startsWith('header.'))
                  .map(slotId => {
                    const positioning = getSlotPositioning(slotId);
                    
                    if (slotId === 'header.title') {
                      const headerTitleStyling = getMicroSlotStyling('header.title');
                      const defaultClasses = 'text-3xl font-bold text-gray-900 mb-4';
                      const finalClasses = positioning.elementClasses || headerTitleStyling.elementClasses || defaultClasses;
                      
                      return (
                        <GridColumn
                          key={slotId}
                          colSpan={cartLayoutConfig?.microSlots?.[slotId]?.col || 12}
                          rowSpan={cartLayoutConfig?.microSlots?.[slotId]?.row || 1}
                          height={cartLayoutConfig?.microSlots?.[slotId]?.height}
                          slotId={slotId}
                          onGridResize={handleGridResize}
<<<<<<< HEAD
                          onSlotHeightResize={handleSlotHeightResize}
=======
                          onHeightResize={handleSlotHeightResize}
                          currentHeight={cartLayoutConfig?.microSlots?.[slotId]?.height || 'auto'}
>>>>>>> ffa7889c
                          mode={mode}
                          parentClassName={positioning.parentClassName}
                        >
                          <EditableElement
                            slotId={slotId}
                            mode={mode}
                            onClick={(e) => handleElementClick(slotId, e.currentTarget)}
                            className={finalClasses}
                            style={positioning.elementStyles || headerTitleStyling.elementStyles}
                            canResize={true}
                            onHeightResize={(newHeight) => handleHeightResize(slotId, newHeight)}
                            draggable={true}
                          >
                            {cartLayoutConfig.slots[slotId]?.content || "My Cart"}
                          </EditableElement>
                        </GridColumn>
                      );
                    }
                    
                    return null;
                  })}
              </div>
            </div>
            
            <CmsBlockRenderer position="cart_above_items" />
            
            {/* Test Grid Resize - visible test slot */}
            {mode === 'edit' && (
              <div className="grid grid-cols-12 gap-4 mb-4 p-4 bg-yellow-50 border border-yellow-300 rounded-lg">
                <GridColumn
                  colSpan={cartLayoutConfig?.microSlots?.['test.slot']?.col || 6}
                  rowSpan={cartLayoutConfig?.microSlots?.['test.slot']?.row || 1}
                  height={cartLayoutConfig?.microSlots?.['test.slot']?.height}
                  slotId="test.slot"
                  onGridResize={handleGridResize}
<<<<<<< HEAD
                  onSlotHeightResize={handleSlotHeightResize}
=======
                  onHeightResize={handleSlotHeightResize}
                  currentHeight={cartLayoutConfig?.microSlots?.['test.slot']?.height || 60}
>>>>>>> ffa7889c
                  mode={mode}
                >
                  <EditableElement
                    slotId="test.slot"
                    mode={mode}
                    onClick={handleElementClick}
                    className="bg-blue-100 p-4 text-center font-bold border-2 border-blue-300"
                    canResize={true}
                    onHeightResize={(newHeight) => handleHeightResize('test.slot', newHeight)}
                  >
                    TEST DUAL RESIZE (drag right: width, bottom: height)
                  </EditableElement>
                </GridColumn>
                <div className="col-span-6 p-4 bg-gray-100 text-center text-gray-600">
                  Other content
                </div>
              </div>
            )}
            
            {/* Conditional rendering based on viewMode */}
            {viewMode === 'empty' ? (
              // Empty cart state with simple editable slots
              <div className="emptyCart-section">
                <div className="text-center py-12">
                  <div className="grid grid-cols-12 gap-2 auto-rows-min">
                    {cartLayoutConfig?.slots && Object.keys(cartLayoutConfig.slots)
                      .filter(slotId => slotId.startsWith('emptyCart.'))
                      .map(slotId => {
                        if (slotId === 'emptyCart.icon') {
                          return (
                            <div key={slotId} className={`col-span-12 ${mode === 'edit' ? 'border border-dashed border-gray-300 rounded-md p-2' : ''}`}>
                              <EditableElement
                                slotId={slotId}
                                mode={mode}
                                onClick={handleElementClick}
                                canResize={true}
                                draggable={true}
                              >
                                <ShoppingCart className="w-16 h-16 mx-auto text-gray-400 mb-4" />
                              </EditableElement>
                            </div>
                          );
                        }
                        
                        if (slotId === 'emptyCart.title') {
                          const titleStyling = getMicroSlotStyling('emptyCart.title');
                          const positioning = getSlotPositioning(slotId);
                          const defaultClasses = 'text-xl font-semibold text-gray-900 mb-2';
                          const finalClasses = positioning.className || titleStyling.elementClasses || defaultClasses;
                          
                          return (
                            <GridColumn
                              key={slotId}
                              colSpan={cartLayoutConfig?.microSlots?.[slotId]?.col || 12}
                              rowSpan={cartLayoutConfig?.microSlots?.[slotId]?.row || 1}
                              height={cartLayoutConfig?.microSlots?.[slotId]?.height}
                              slotId={slotId}
                              onGridResize={handleGridResize}
                              onSlotHeightResize={handleSlotHeightResize}
                              mode={mode}
                              parentClassName={positioning.parentClassName}
                            >
                              <EditableElement
                                slotId={slotId}
                                mode={mode}
                                onClick={handleElementClick}
                                className={finalClasses}
                                style={positioning.elementStyles || titleStyling.elementStyles}
                                canResize={true}
                                draggable={true}
                              >
                                {cartLayoutConfig.slots[slotId]?.content || "Your cart is empty"}
                              </EditableElement>
                            </GridColumn>
                          );
                        }
                        
                        if (slotId === 'emptyCart.text') {
                          const textStyling = getMicroSlotStyling('emptyCart.text');
                          const positioning = getSlotPositioning(slotId);
                          const defaultClasses = 'text-gray-600 mb-6';
                          const finalClasses = positioning.className || textStyling.elementClasses || defaultClasses;
                          
                          return (
                            <GridColumn
                              key={slotId}
                              colSpan={cartLayoutConfig?.microSlots?.[slotId]?.col || 12}
                              rowSpan={cartLayoutConfig?.microSlots?.[slotId]?.row || 1}
                              height={cartLayoutConfig?.microSlots?.[slotId]?.height}
                              slotId={slotId}
                              onGridResize={handleGridResize}
                              onSlotHeightResize={handleSlotHeightResize}
                              mode={mode}
                              parentClassName={positioning.parentClassName}
                            >
                              <EditableElement
                                slotId={slotId}
                                mode={mode}
                                onClick={handleElementClick}
                                className={finalClasses}
                                style={positioning.elementStyles || textStyling.elementStyles}
                                canResize={true}
                                draggable={true}
                              >
                                {cartLayoutConfig.slots[slotId]?.content || "Looks like you haven't added anything to your cart yet."}
                              </EditableElement>
                            </GridColumn>
                          );
                        }
                        
                        if (slotId === 'emptyCart.button') {
                          const buttonStyling = getMicroSlotStyling('emptyCart.button');
                          const positioning = getSlotPositioning(slotId);
                          
                          return (
                            <GridColumn
                              key={slotId}
                              colSpan={cartLayoutConfig?.microSlots?.[slotId]?.col || 12}
                              rowSpan={cartLayoutConfig?.microSlots?.[slotId]?.row || 1}
                              height={cartLayoutConfig?.microSlots?.[slotId]?.height}
                              slotId={slotId}
                              onGridResize={handleGridResize}
                              onSlotHeightResize={handleSlotHeightResize}
                              mode={mode}
                              parentClassName={`flex justify-center ${positioning.parentClassName}`}
                            >
                              <EditableElement
                                slotId={slotId}
                                mode={mode}
                                onClick={handleElementClick}
                                canResize={true}
                                draggable={true}
                              >
                                <Button 
                                  className="bg-blue-600 hover:bg-blue-700 w-auto"
                                  style={positioning.elementStyles || buttonStyling.elementStyles}
                                >
                                  {cartLayoutConfig.slots[slotId]?.content || "Continue Shopping"}
                                </Button>
                              </EditableElement>
                            </GridColumn>
                          );
                        }
                        
                        return null;
                      })}
                  </div>
                </div>
              </div>
            ) : (
              // Cart with products view - Clean layout
              <div className="lg:grid lg:grid-cols-3 lg:gap-8">
                <div className="lg:col-span-2">
                  <Card className="bg-white">
                    <CardContent className="px-4 divide-y divide-gray-200">
                      {/* Sample cart items */}
                      <div className="flex items-center space-x-4 py-6 border-b border-gray-200">
                        <EditableElement
                          slotId="cartItem.image"
                          mode={mode}
                          onClick={handleElementClick}
                          canResize={true}
                          draggable={true}
                        >
                          <img 
                            src="https://placehold.co/100x100?text=Product" 
                            alt="Sample Product"
                            className="w-20 h-20 object-cover rounded-lg"
                          />
                        </EditableElement>
                        
                        <div className="flex-1">
                          <EditableElement
                            slotId="cartItem.title"
                            mode={mode}
                            onClick={handleElementClick}
                            className="text-lg font-semibold"
                            canResize={true}
                            draggable={true}
                          >
                            Sample Product
                          </EditableElement>
                          
                          <EditableElement
                            slotId="cartItem.price"
                            mode={mode}
                            onClick={handleElementClick}
                            className="text-gray-600"
                            canResize={true}
                            draggable={true}
                          >
                            $29.99 each
                          </EditableElement>
                          
                          <div className="flex items-center space-x-3 mt-3">
                            <EditableElement
                              slotId="cartItem.quantity"
                              mode={mode}
                              onClick={handleElementClick}
                              canResize={true}
                              draggable={true}
                            >
                              <div className="flex items-center space-x-2">
                                <Button size="sm" variant="outline">
                                  <Minus className="w-4 h-4" />
                                </Button>
                                <span className="text-lg font-semibold">1</span>
                                <Button size="sm" variant="outline">
                                  <Plus className="w-4 h-4" />
                                </Button>
                                <Button size="sm" variant="destructive" className="ml-auto">
                                  <Trash2 className="w-4 h-4" />
                                </Button>
                              </div>
                            </EditableElement>
                          </div>
                        </div>
                        
                        <div className="text-right">
                          <EditableElement
                            slotId="cartItem.total"
                            mode={mode}
                            onClick={handleElementClick}
                            className="text-xl font-bold"
                            canResize={true}
                            draggable={true}
                          >
                            $29.99
                          </EditableElement>
                        </div>
                      </div>
                    </CardContent>
                  </Card>
                  <CmsBlockRenderer position="cart_below_items" />
                </div>
                
                <div className="lg:col-span-1 space-y-6 mt-8 lg:mt-0">
                  {/* Coupon Section */}
                  <Card>
                    <CardContent className="p-4">
                      <div className="grid grid-cols-12 gap-2 auto-rows-min">
                        <div className={`col-span-12 ${mode === 'edit' ? 'border border-dashed border-gray-300 rounded-md p-2' : ''}`}>
                          <EditableElement
                            slotId="coupon.title"
                            mode={mode}
                            onClick={handleElementClick}
                            className="text-lg font-semibold mb-4"
                            canResize={true}
                            draggable={true}
                          >
                            Apply Coupon
                          </EditableElement>
                        </div>
                        <GridColumn
                          colSpan={cartLayoutConfig?.microSlots?.['coupon.input']?.col || 8}
                          rowSpan={cartLayoutConfig?.microSlots?.['coupon.input']?.row || 1}
                          height={cartLayoutConfig?.microSlots?.['coupon.input']?.height}
                          slotId="coupon.input"
                          onGridResize={handleGridResize}
                          onSlotHeightResize={handleSlotHeightResize}
                          mode={mode}
                          parentClassName={getSlotPositioning('coupon.input').parentClassName}
                        >
                          <EditableElement
                            slotId="coupon.input"
                            mode={mode}
                            onClick={handleElementClick}
                          >
                            <Input placeholder="Enter coupon code" />
                          </EditableElement>
                        </GridColumn>
                        <GridColumn
                          colSpan={cartLayoutConfig?.microSlots?.['coupon.button']?.col || 4}
                          rowSpan={cartLayoutConfig?.microSlots?.['coupon.button']?.row || 1}
                          height={cartLayoutConfig?.microSlots?.['coupon.button']?.height}
                          slotId="coupon.button"
                          onGridResize={handleGridResize}
                          onSlotHeightResize={handleSlotHeightResize}
                          mode={mode}
                          parentClassName={getSlotPositioning('coupon.button').parentClassName}
                        >
                          <EditableElement
                            slotId="coupon.button"
                            mode={mode}
                            onClick={handleElementClick}
                          >
                            <Button>
                              <Tag className="w-4 h-4 mr-2" /> Apply
                            </Button>
                          </EditableElement>
                        </GridColumn>
                      </div>
                    </CardContent>
                  </Card>
                  
                  {/* Order Summary */}
                  <Card>
                    <CardContent className="p-4">
                      <div className="grid grid-cols-12 gap-2 auto-rows-min">
                        <div className={`col-span-12 ${mode === 'edit' ? 'border border-dashed border-gray-300 rounded-md p-2' : ''}`}>
                          <EditableElement
                            slotId="orderSummary.title"
                            mode={mode}
                            onClick={handleElementClick}
                            className="text-lg font-semibold mb-4"
                            canResize={true}
                            draggable={true}
                          >
                            Order Summary
                          </EditableElement>
                        </div>
                        <div className={`col-span-12 ${mode === 'edit' ? 'border border-dashed border-gray-300 rounded-md p-2' : ''}`}>
                          <EditableElement
                            slotId="orderSummary.subtotal"
                            mode={mode}
                            onClick={handleElementClick}
                            className="flex justify-between"
                            canResize={true}
                            draggable={true}
                          >
                            <span>Subtotal</span><span>$79.97</span>
                          </EditableElement>
                        </div>
                        <div className={`col-span-12 ${mode === 'edit' ? 'border border-dashed border-gray-300 rounded-md p-2' : ''}`}>
                          <EditableElement
                            slotId="orderSummary.tax"
                            mode={mode}
                            onClick={handleElementClick}
                            className="flex justify-between"
                            canResize={true}
                            draggable={true}
                          >
                            <span>Tax</span><span>$6.40</span>
                          </EditableElement>
                        </div>
                        <div className={`col-span-12 ${mode === 'edit' ? 'border border-dashed border-gray-300 rounded-md p-2' : ''}`}>
                          <EditableElement
                            slotId="orderSummary.total"
                            mode={mode}
                            onClick={handleElementClick}
                            className="flex justify-between text-lg font-semibold border-t pt-4"
                            canResize={true}
                            draggable={true}
                          >
                            <span>Total</span><span>$81.37</span>
                          </EditableElement>
                        </div>
                        <div className={`col-span-12 ${mode === 'edit' ? 'border border-dashed border-gray-300 rounded-md p-2' : ''}`}>
                          <div className="border-t mt-6 pt-6">
                            <EditableElement
                              slotId="orderSummary.checkoutButton"
                              mode={mode}
                              onClick={handleElementClick}
                              canResize={true}
                              draggable={true}
                            >
                              <Button size="lg" className="w-full bg-blue-600 hover:bg-blue-700">
                                Proceed to Checkout
                              </Button>
                            </EditableElement>
                          </div>
                        </div>
                      </div>
                    </CardContent>
                  </Card>
                </div>
              </div>
            )}
          </div>
        </div>
      </div>

      {/* EditorSidebar - only show in edit mode */}
      {mode === 'edit' && isSidebarVisible && selectedElement && (
        <EditorSidebar
          selectedElement={selectedElement}
          slotId={selectedElement.getAttribute('data-slot-id')}
          slotConfig={cartLayoutConfig?.slots?.[selectedElement.getAttribute('data-slot-id')]}
          onTextChange={handleTextChange}
          onClassChange={handleClassChange}
          onInlineClassChange={handleClassChange}
          onClearSelection={() => {
            setSelectedElement(null);
            setIsSidebarVisible(false);
          }}
          isVisible={true}
        />
      )}
    </div>
  );
};

export default CartSlotsEditor;<|MERGE_RESOLUTION|>--- conflicted
+++ resolved
@@ -277,25 +277,15 @@
   rowSpan = 1,
   height,
   slotId, 
-<<<<<<< HEAD
-  onGridResize, 
+  onGridResize,
   onSlotHeightResize,
-=======
-  onGridResize,
-  onHeightResize,
-  currentHeight = 'auto',
->>>>>>> ffa7889c
   mode = 'edit', 
   parentClassName = '',  // For grid alignment classes
   className = '',        // For element classes (backward compatibility)
   children 
 }) => {
   const showHorizontalHandle = onGridResize && mode === 'edit' && colSpan;
-<<<<<<< HEAD
   const showVerticalHandle = onSlotHeightResize && mode === 'edit';
-=======
-  const showVerticalHandle = onHeightResize && mode === 'edit';
->>>>>>> ffa7889c
   
   // Generate the col-span class dynamically to ensure Tailwind includes it
   const getColSpanClass = (span) => {
@@ -321,27 +311,17 @@
   const rowSpanClass = getRowSpanClass(rowSpan);
   
   // Debug logging
-<<<<<<< HEAD
   console.log(`GridColumn ${slotId}:`, { colSpan, rowSpan, colSpanClass, rowSpanClass, showHorizontalHandle, showVerticalHandle });
-=======
-  console.log(`GridColumn ${slotId}:`, { colSpan, colSpanClass, showHorizontalHandle, showVerticalHandle });
->>>>>>> ffa7889c
   
   return (
     <div 
       className={`group ${colSpanClass} ${rowSpanClass} ${mode === 'edit' ? 'border border-dashed border-gray-300 rounded-md p-2' : ''} ${parentClassName} ${className} relative`}
       data-grid-slot-id={slotId}
       data-col-span={colSpan}
-<<<<<<< HEAD
       data-row-span={rowSpan}
       style={{ 
         backgroundColor: mode === 'edit' ? 'rgba(59, 130, 246, 0.05)' : 'transparent',
         height: height ? `${height}px` : undefined
-=======
-      style={{ 
-        backgroundColor: mode === 'edit' ? 'rgba(59, 130, 246, 0.05)' : 'transparent',
-        height: currentHeight !== 'auto' ? `${currentHeight}px` : 'auto'
->>>>>>> ffa7889c
       }}
     >
       {mode === 'edit' && (
@@ -350,12 +330,7 @@
         </div>
       )}
       {children}
-<<<<<<< HEAD
       {/* Horizontal grid resize handle on the column itself */}
-=======
-      
-      {/* Horizontal grid resize handle */}
->>>>>>> ffa7889c
       {showHorizontalHandle && (
         <GridResizeHandle
           onResize={(newColSpan) => onGridResize(slotId, newColSpan)}
@@ -365,7 +340,6 @@
           direction="horizontal"
         />
       )}
-<<<<<<< HEAD
       {/* Vertical grid resize handle for slot height */}
       {showVerticalHandle && (
         <GridResizeHandle
@@ -373,16 +347,6 @@
           currentValue={height || 80}
           maxValue={1000}
           minValue={40}
-=======
-      
-      {/* Vertical grid height resize handle */}
-      {showVerticalHandle && (
-        <GridResizeHandle
-          onResize={(newHeight) => onHeightResize(slotId, newHeight)}
-          currentValue={typeof currentHeight === 'number' ? currentHeight : 60}
-          maxValue={400}
-          minValue={30}
->>>>>>> ffa7889c
           direction="vertical"
         />
       )}
@@ -776,34 +740,6 @@
     });
   }, [saveConfiguration]);
 
-  // Handle slot container height resize changes (for GridColumn)
-  const handleSlotHeightResize = useCallback((slotId, newHeight) => {
-    console.log('📐 handleSlotHeightResize called:', { slotId, newHeight });
-    
-    setCartLayoutConfig(prevConfig => {
-      const updatedConfig = {
-        ...prevConfig,
-        microSlots: {
-          ...prevConfig?.microSlots,
-          [slotId]: {
-            ...prevConfig?.microSlots?.[slotId],
-            height: newHeight
-          }
-        }
-      };
-
-      // Debounced auto-save
-      if (saveTimeoutRef.current) {
-        clearTimeout(saveTimeoutRef.current);
-      }
-      saveTimeoutRef.current = setTimeout(() => {
-        console.log('💾 Saving configuration after slot height resize...');
-        saveConfiguration(updatedConfig);
-      }, 1000);
-
-      return updatedConfig;
-    });
-  }, [saveConfiguration]);
 
   if (isLoading) {
     return (
@@ -910,12 +846,7 @@
                           height={cartLayoutConfig?.microSlots?.[slotId]?.height}
                           slotId={slotId}
                           onGridResize={handleGridResize}
-<<<<<<< HEAD
                           onSlotHeightResize={handleSlotHeightResize}
-=======
-                          onHeightResize={handleSlotHeightResize}
-                          currentHeight={cartLayoutConfig?.microSlots?.[slotId]?.height || 'auto'}
->>>>>>> ffa7889c
                           mode={mode}
                           parentClassName={positioning.parentClassName}
                         >
@@ -951,12 +882,7 @@
                   height={cartLayoutConfig?.microSlots?.['test.slot']?.height}
                   slotId="test.slot"
                   onGridResize={handleGridResize}
-<<<<<<< HEAD
                   onSlotHeightResize={handleSlotHeightResize}
-=======
-                  onHeightResize={handleSlotHeightResize}
-                  currentHeight={cartLayoutConfig?.microSlots?.['test.slot']?.height || 60}
->>>>>>> ffa7889c
                   mode={mode}
                 >
                   <EditableElement
